--- conflicted
+++ resolved
@@ -37,15 +37,9 @@
       * https://docs.rs/actix-web/3.3.2/actix_web/web/struct.JsonConfig.html#method.limit
       [2021-05-08T02:52:14Z ERROR curator::errors] Unable to connect to Curator server: http://curator-backend
       Caused by: Unexpected status code: 413 Payload Too Large
-<<<<<<< HEAD
-  ✔ невозможно пользоваться правым блоком (там тупо куча записей lsof.1, даже непонятно на каком контейнере будет вызван toolchain)
-  ✔ неверно позиционируется OmniBox поиска
-  ✔ при поиске в OmniBox почему-то не пропадают отфильтрованные варианты, несмотря на то что выбрать их контро не дает. @done(21-12-30 14:20)
-=======
   [x] невозможно пользоваться правым блоком (там тупо куча записей lsof.1, даже непонятно на каком контейнере будет вызван toolchain)
   [x] неверно позиционируется OmniBox поиска
-  [ ] при поиске в OmniBox почему-то не пропадают отфильтрованные варианты, несмотря на то что выбрать их контро не дает.
->>>>>>> 0307e9f4
+  [x] при поиске в OmniBox почему-то не пропадают отфильтрованные варианты, несмотря на то что выбрать их контро не дает.
 
 Разное:
   [x] все `tokio::spawn()` должны делать логгирование или транслировать `Result` через `.await` @done(21-03-26 16:08)