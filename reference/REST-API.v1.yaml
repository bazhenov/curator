--- conflicted
+++ resolved
@@ -95,28 +95,16 @@
               schema:
                 type: object
                 properties:
-<<<<<<< HEAD
-                  execution:
-=======
                   execution_id:
->>>>>>> ff87ad9d
                     type: string
                     format: uuid
                     description: New execution UUID
                 required:
-<<<<<<< HEAD
-                  - execution
-              examples:
-                basic:
-                  value:
-                    execution: 8ceb0d95-68c1-476c-8082-54b4a28d6df2
-=======
                   - execution_id
               examples:
                 basic:
                   value:
                     execution_id: 8ceb0d95-68c1-476c-8082-54b4a28d6df2
->>>>>>> ff87ad9d
       description: Creates an execution for a given task
       requestBody:
         content:
@@ -124,46 +112,27 @@
             schema:
               type: object
               properties:
-<<<<<<< HEAD
-                task:
-=======
                 task_id:
->>>>>>> ff87ad9d
                   type: string
                   description: task to execute
                 agent:
                   type: object
-<<<<<<< HEAD
-                  required:
-                    - application
-                    - instance
-                  description: agent instance to run task on
-=======
                   description: agent instance to run task on
                   required:
                     - application
                     - instance
->>>>>>> ff87ad9d
                   properties:
                     application:
                       type: string
                     instance:
                       type: string
               required:
-<<<<<<< HEAD
-                - task
-=======
                 - task_id
->>>>>>> ff87ad9d
                 - agent
             examples:
               create new execution:
                 value:
-<<<<<<< HEAD
-                  task: cleanup-database
-=======
                   task_id: cleanup-database
->>>>>>> ff87ad9d
                   agent:
                     application: todo-application
                     instance: web-frontend
@@ -195,8 +164,6 @@
                         - name: cleanup-database
       operationId: get-agents
       description: List all active agents in the system and their tasks
-<<<<<<< HEAD
-=======
   /executions:
     get:
       summary: Your GET endpoint
@@ -210,24 +177,11 @@
             schema:
               $ref: '#/components/schemas/Execution'
         description: ''
->>>>>>> ff87ad9d
 components:
   schemas:
     Task:
       title: Task
       type: object
-<<<<<<< HEAD
-      properties:
-        name:
-          type: string
-          description: name of the task. Will be presented as is to operator using the system
-      required:
-        - name
-      description: Task is the unit of work which agent capable of executing.
-      x-examples:
-        basic:
-          name: cleanup-database
-=======
       description: Task is the unit of work which agent capable of executing.
       x-examples:
         basic:
@@ -238,7 +192,6 @@
           description: name of the task. Will be presented as is to operator using the system
       required:
         - id
->>>>>>> ff87ad9d
     Agent:
       title: Agent
       type: object
@@ -279,48 +232,23 @@
           format: uuid
           description: execution id given agent when `start-task` command is issued
         status:
-<<<<<<< HEAD
-          type: string
-          enum:
-            - initiated
-            - rejected
-            - running
-            - completed
-            - failed
-        stdout-append:
-          type: string
-          description: stdout new content since last report (if any)
-        stderr-append:
-          type: string
-          description: stderr new content since last report (if any)
-=======
           $ref: '#/components/schemas/ExecutionStatus'
         stdout_append:
           type: string
           description: stdout new content since last report (if any)
->>>>>>> ff87ad9d
       required:
         - id
         - status
     Execution:
       title: Execution
       type: object
-<<<<<<< HEAD
-=======
       x-examples:
         example-1: {}
->>>>>>> ff87ad9d
       properties:
         id:
           type: string
         task:
           type: string
-<<<<<<< HEAD
-        '':
-          type: string
-        agent:
-          type: string
-=======
         agent:
           type: string
     ExecutionState:
@@ -358,5 +286,4 @@
           type: string
       required:
         - application
-        - instance
->>>>>>> ff87ad9d
+        - instance